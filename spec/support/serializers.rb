--- conflicted
+++ resolved
@@ -132,13 +132,12 @@
   class EmptySerializer
     include JSONAPI::Serializer
   end
-<<<<<<< HEAD
 
   class MultipleAttributesSerializer
     include JSONAPI::Serializer
 
     attributes :title, :body
-=======
+  end
 end
 
 # Test the `jsonapi_serializer_class_name` override method for serializers in different namespaces.
@@ -148,6 +147,5 @@
     include JSONAPI::Serializer
 
     attribute :name
->>>>>>> 7a208ca2
   end
 end